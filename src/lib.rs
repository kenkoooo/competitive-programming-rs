//! # The Competitive Programming Library in Rust
//! The Competitive Programming Library in Rust is a set of snippets,
//! which can be used in programming contests.

#![feature(test)]

extern crate test;

extern crate num_traits;

/// Algorithms related to graph theory.
pub mod graph;

/// Structures that can efficiently operate data.
pub mod data_structure;

/// Mathematical algorithms.
pub mod math;

/// Geometry algorithms.
pub mod geometry;

<<<<<<< HEAD
/// Useful tools for coding contests.
=======
/// Utilities for tests, stdin, and so on.
>>>>>>> 83a6c59d
pub mod utils;<|MERGE_RESOLUTION|>--- conflicted
+++ resolved
@@ -20,9 +20,5 @@
 /// Geometry algorithms.
 pub mod geometry;
 
-<<<<<<< HEAD
-/// Useful tools for coding contests.
-=======
 /// Utilities for tests, stdin, and so on.
->>>>>>> 83a6c59d
 pub mod utils;